--- conflicted
+++ resolved
@@ -10,10 +10,7 @@
        , module Block
        , module Tx
        , module SysStart
-<<<<<<< HEAD
-=======
        , module Statistics
->>>>>>> b94d5eb6
        , noCacheMessageNames
        ) where
 
@@ -21,21 +18,9 @@
 import           Data.Proxy                         (Proxy (..))
 import           Universum
 
-<<<<<<< HEAD
-import           Control.TimeWarp.Rpc             (Message (messageName), MessageName)
-import           Data.Proxy                       (Proxy (..))
+import           Control.TimeWarp.Rpc               (Message (messageName), MessageName)
+import           Data.Proxy                         (Proxy (..))
 
-import           Pos.Communication.Types.Block    as Block
-import           Pos.Communication.Types.Mpc      as Mpc
-import           Pos.Communication.Types.SysStart as SysStart
-import           Pos.Communication.Types.Tx       as Tx
-import           Pos.DHT                          (MonadResponseDHT)
-import           Pos.WorkMode                     (WorkMode)
-
-type ResponseMode m = (WorkMode m, MonadResponseDHT m)
-
-noCacheMessageNames :: [MessageName]
-=======
 import           Pos.Communication.Types.Block      as Block
 import           Pos.Communication.Types.Mpc        as Mpc
 import           Pos.Communication.Types.Statistics as Statistics
@@ -46,8 +31,7 @@
 
 type ResponseMode m = (WorkMode m, MonadResponseDHT m)
 
-noCacheMessageNames :: [[Char]]
->>>>>>> b94d5eb6
+noCacheMessageNames :: [MessageName]
 noCacheMessageNames =
   [ messageName (Proxy :: Proxy Block.RequestBlock)
   , messageName (Proxy :: Proxy SysStart.SysStartRequest)
